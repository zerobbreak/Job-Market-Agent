--- conflicted
+++ resolved
@@ -1,41 +1,3 @@
-<<<<<<< HEAD
-import React, { useState, useEffect, Suspense, useRef } from "react";
-import DOMPurify from "dompurify";
-import {
-  Upload,
-  Sparkles,
-  CheckCircle,
-  Award,
-  Briefcase,
-  FileText,
-  TrendingUp,
-  Target,
-  Loader2,
-} from "lucide-react";
-import {
-  Card,
-  CardContent,
-  CardDescription,
-  CardFooter,
-  CardHeader,
-  CardTitle,
-} from "@/components/ui/card";
-import { Button } from "@/components/ui/button";
-import { Badge } from "@/components/ui/badge";
-import {
-  Dialog,
-  DialogContent,
-  DialogHeader,
-  DialogTitle,
-  DialogDescription,
-} from "@/components/ui/dialog";
-import { useAuth } from "@/context/AuthContext";
-import { useToast } from "@/components/ui/toast";
-import { apiClient } from "@/utils/api";
-import { track } from "@/utils/analytics";
-import { useOutletContext } from "react-router-dom";
-import type { OutletContextType } from "@/components/layout/RootLayout";
-=======
 import React, { useState, useEffect, Suspense, useRef } from 'react'
 import { Upload, Sparkles, CheckCircle, Award, Briefcase, FileText, TrendingUp, Target, Loader2 } from 'lucide-react'
 import { Card, CardContent, CardDescription, CardFooter, CardHeader, CardTitle } from "@/components/ui/card"
@@ -48,91 +10,53 @@
 import { track } from '@/utils/analytics'
 import { useOutletContext } from 'react-router-dom'
 import type { OutletContextType } from '@/components/layout/RootLayout'
->>>>>>> 51e43ffe
 
 // Redefine interfaces if not easily imported, or move to types file later.
 // Job interface matches MatchedResults internal type
 export interface Job {
-  id: string;
-  title: string;
-  company: string;
-  location: string;
-  description: string;
-  url: string;
+  id: string
+  title: string
+  company: string
+  location: string
+  description: string
+  url: string
 }
 
 interface MatchedJob {
-  job: Job;
-  match_score: number;
-  match_reasons: string[];
+  job: Job
+  match_score: number
+  match_reasons: string[]
 }
 
-type UploadStep = "upload" | "analyzing" | "profile" | "matching" | "results";
+type UploadStep = 'upload' | 'analyzing' | 'profile' | 'matching' | 'results'
 
 export default function Dashboard() {
-  const { user } = useAuth();
-  const { profile, setProfile } = useOutletContext<OutletContextType>();
-  const toast = useToast();
-
-  const [uploadStep, setUploadStep] = useState<UploadStep>("upload");
+  const { user } = useAuth()
+  const { profile, setProfile } = useOutletContext<OutletContextType>()
+  const toast = useToast()
+  
+  const [uploadStep, setUploadStep] = useState<UploadStep>('upload')
   // Profile state managed by OutletContext
-  const [matchedJobs, setMatchedJobs] = useState<MatchedJob[]>([]);
+  const [matchedJobs, setMatchedJobs] = useState<MatchedJob[]>([])
   // const [_loading, setLoading] = useState(false) // Removed unused state
 
-  const [error, setError] = useState<string>("");
-
+  const [error, setError] = useState<string>('')
+  
   // Filtering state for matches
-  const [minMatchScore, setMinMatchScore] = useState(0);
-  const [useDemoJobs, setUseDemoJobs] = useState(false);
-  const [location, setLocation] = useState("South Africa");
-  const [manualTitle, setManualTitle] = useState("");
-  const [manualDescription, setManualDescription] = useState("");
+  const [minMatchScore, setMinMatchScore] = useState(0)
+  const [useDemoJobs, setUseDemoJobs] = useState(false)
+  const [location, setLocation] = useState('South Africa')
+  const [manualTitle, setManualTitle] = useState('')
+  const [manualDescription, setManualDescription] = useState('')
 
   // Applying state
-  const [applying, setApplying] = useState(false);
-  const [generatedFiles, setGeneratedFiles] = useState<{
-    cv: string;
-    cover_letter: string;
-    interview_prep?: string;
-  } | null>(null);
-  const [generatedATS, setGeneratedATS] = useState<{
-    score?: number;
-    analysis?: string;
-  } | null>(null);
-  const [applyAttempts, setApplyAttempts] = useState(0);
-  const [applyMaxAttempts, setApplyMaxAttempts] = useState(40);
-  const [currentApplyJobId, setCurrentApplyJobId] = useState<string | null>(
-    null
-  );
+  const [applying, setApplying] = useState(false)
+  const [generatedFiles, setGeneratedFiles] = useState<{ cv: string, cover_letter: string, interview_prep?: string } | null>(null)
+  const [generatedATS, setGeneratedATS] = useState<{ score?: number, analysis?: string } | null>(null)
+  const [applyAttempts, setApplyAttempts] = useState(0)
+  const [applyMaxAttempts, setApplyMaxAttempts] = useState(40)
+  const [currentApplyJobId, setCurrentApplyJobId] = useState<string | null>(null)
   // Use ref for cancellation to avoid stale closure during async loop
-<<<<<<< HEAD
-  const applyCancelledRef = useRef(false);
-  const [pendingJob, setPendingJob] = useState<Job | null>(null);
-  const [showTemplateDialog, setShowTemplateDialog] = useState(false);
-  const [applyTemplate, setApplyTemplate] = useState<
-    "MODERN" | "PROFESSIONAL" | "ACADEMIC"
-  >("MODERN");
-  const [previewOpen, setPreviewOpen] = useState(false);
-  const [previewContent, setPreviewContent] = useState<{
-    cv_html: string;
-    cover_letter_html: string;
-    ats?: { score?: number; analysis?: string };
-  } | null>(null);
-  const [cvHealth, setCvHealth] = useState<{
-    filename?: string;
-    uploadedAt?: string;
-  } | null>(null);
-  const cvFileInputRef = React.useRef<HTMLInputElement>(null);
-  const [resumeAvailable, setResumeAvailable] = useState(false);
-  const [lastMatches, setLastMatches] = useState<MatchedJob[]>([]);
-
-  const API_ORIGIN = (
-    import.meta.env.VITE_API_URL || "http://localhost:8000/api"
-  ).replace(/\/api$/, "");
-  const MatchedResults = React.lazy(
-    () => import("@/components/MatchedResults")
-  );
-=======
   const applyCancelledRef = useRef(false)
   const [pendingJob, setPendingJob] = useState<Job | null>(null)
   const [showTemplateDialog, setShowTemplateDialog] = useState(false)
@@ -147,81 +71,54 @@
 
   const API_ORIGIN = (import.meta.env.VITE_API_URL || 'http://localhost:8000/api').replace(/\/api$/, '')
   const MatchedResults = React.lazy(() => import('@/components/MatchedResults'))
->>>>>>> 51e43ffe
 
   useEffect(() => {
     if (user && matchedJobs.length === 0) {
-      recoverMatches();
-    }
-  }, [user]);
+      recoverMatches()
+    }
+  }, [user])
 
   const recoverMatches = async () => {
     try {
-      const response = await apiClient(
-        `/matches/last?location=${encodeURIComponent(location)}`
-      );
-      const data = await response.json();
-      if (
-        data.success &&
-        Array.isArray(data.matches) &&
-        data.matches.length > 0
-      ) {
-        setMatchedJobs(data.matches);
-        setUploadStep("results");
+      const response = await apiClient(`/matches/last?location=${encodeURIComponent(location)}`)
+      const data = await response.json()
+      if (data.success && Array.isArray(data.matches) && data.matches.length > 0) {
+        setMatchedJobs(data.matches)
+        setUploadStep('results')
         // toast.show({ title: 'Resumed', description: 'Loaded your last matches', variant: 'success' })
       }
     } catch (e) {
-      console.error("Recover matches failed", e);
-    }
-  };
+      console.error('Recover matches failed', e)
+    }
+  }
 
   const handleCVUpload = async (event: React.ChangeEvent<HTMLInputElement>) => {
-    const file = event.target.files?.[0];
-    if (!file) return;
+    const file = event.target.files?.[0]
+    if (!file) return
 
     if (file.size > 10 * 1024 * 1024) {
-      setError("File is too large. Max 10MB.");
-      toast.show({
-        title: "Upload failed",
-        description: "File is too large. Max 10MB.",
-        variant: "error",
-      });
-      return;
-    }
-    const allowed = [
-      "application/pdf",
-      "application/msword",
-      "application/vnd.openxmlformats-officedocument.wordprocessingml.document",
-    ];
+      setError('File is too large. Max 10MB.')
+      toast.show({ title: 'Upload failed', description: 'File is too large. Max 10MB.', variant: 'error' })
+      return
+    }
+    const allowed = ['application/pdf', 'application/msword', 'application/vnd.openxmlformats-officedocument.wordprocessingml.document']
     if (file.type && !allowed.includes(file.type)) {
-      setError("Invalid file type. Please upload PDF, DOC, or DOCX.");
-      toast.show({
-        title: "Upload failed",
-        description: "Invalid file type. Use PDF, DOC, or DOCX.",
-        variant: "error",
-      });
-      return;
-    }
-
-    setError("");
-    setUploadStep("analyzing");
+      setError('Invalid file type. Please upload PDF, DOC, or DOCX.')
+      toast.show({ title: 'Upload failed', description: 'Invalid file type. Use PDF, DOC, or DOCX.', variant: 'error' })
+      return
+    }
+
+    setError('')
+    setUploadStep('analyzing')
     // setLoading(true)
 
     try {
-      const formData = new FormData();
-      formData.append("cv", file);
-      const response = await apiClient("/analyze-cv", {
-        method: "POST",
-        body: formData,
-      });
-      const data = await response.json();
+      const formData = new FormData()
+      formData.append('cv', file)
+      const response = await apiClient('/analyze-cv', { method: 'POST', body: formData })
+      const data = await response.json()
 
       if (data.success) {
-<<<<<<< HEAD
-        setProfile(data.profile);
-        setUploadStep("profile");
-        setTimeout(() => findMatches(), 1500);
-=======
         setProfile(data.profile)
         setUploadStep('profile')
         try {
@@ -233,193 +130,125 @@
           }
         } catch {}
         setTimeout(() => findMatches(), 1500)
->>>>>>> 51e43ffe
       } else {
-        setError(data.error || "Failed to analyze CV");
-        setUploadStep("upload");
+        setError(data.error || 'Failed to analyze CV')
+        setUploadStep('upload')
       }
     } catch (err) {
-      setError("Error uploading CV. Please try again.");
-      setUploadStep("upload");
+      setError('Error uploading CV. Please try again.')
+      setUploadStep('upload')
     } finally {
       // setLoading(false)
     }
-  };
+  }
 
   const findMatches = async () => {
-    setUploadStep("matching");
+    setUploadStep('matching')
     // setLoading(true)
-    setError("");
+    setError('')
 
     try {
-      const response = await apiClient("/match-jobs", {
-        method: "POST",
+      const response = await apiClient('/match-jobs', {
+        method: 'POST',
         body: JSON.stringify({
           location: location,
           max_results: 20,
-          use_demo: useDemoJobs,
+          use_demo: useDemoJobs
         }),
-      });
-      const data = await response.json();
+      })
+      const data = await response.json()
       if (data.success) {
-        setMatchedJobs(data.matches || []);
-        setUploadStep("results");
-        track(
-          "matches_search",
-          {
-            location,
-            count: (data.matches || []).length,
-            use_demo: useDemoJobs,
-          },
-          "app"
-        );
+        setMatchedJobs(data.matches || [])
+        setUploadStep('results')
+        track('matches_search', { location, count: (data.matches || []).length, use_demo: useDemoJobs }, 'app')
       } else {
-        setError(data.error || "Failed to find matches");
-        setUploadStep("profile");
+        setError(data.error || 'Failed to find matches')
+        setUploadStep('profile')
       }
     } catch (err) {
-      setError("Error finding job matches. Please try again.");
-      setUploadStep("profile");
+      setError('Error finding job matches. Please try again.')
+      setUploadStep('profile')
     } finally {
       // setLoading(false)
     }
-  };
+  }
 
   const handleApply = (job: Job) => {
-    setPendingJob(job);
-    setShowTemplateDialog(true);
-  };
+    setPendingJob(job)
+    setShowTemplateDialog(true)
+  }
 
   const previewApply = async () => {
-    if (!pendingJob) return;
+    if (!pendingJob) return
     try {
-<<<<<<< HEAD
-      const resp = await apiClient("/apply-preview", {
-        method: "POST",
-        body: JSON.stringify({ job: pendingJob, template: applyTemplate }),
-      });
-      const data = await resp.json();
-=======
       setPreviewLoading(true)
       const resp = await apiClient('/apply-preview', { method: 'POST', body: JSON.stringify({ job: pendingJob, template: applyTemplate }) })
       const data = await resp.json()
->>>>>>> 51e43ffe
       if (data.success) {
-        setPreviewContent({
-          cv_html: data.cv_html,
-          cover_letter_html: data.cover_letter_html,
-          ats: data.ats,
-        });
-        setPreviewOpen(true);
+        setPreviewContent({ cv_html: data.cv_html, cover_letter_html: data.cover_letter_html, ats: data.ats })
+        setPreviewOpen(true)
       } else {
-        const msg =
-          data.error ||
-          "Failed to generate preview. Ensure your CV is uploaded.";
-        toast.show({
-          title: "Preview failed",
-          description: msg,
-          variant: "error",
-        });
+        const msg = data.error || 'Failed to generate preview. Ensure your CV is uploaded.'
+        toast.show({ title: 'Preview failed', description: msg, variant: 'error' })
       }
     } catch (e) {
-<<<<<<< HEAD
-      console.error("Preview failed", e);
-      toast.show({
-        title: "Preview failed",
-        description: "An error occurred generating the preview.",
-        variant: "error",
-      });
-=======
       console.error('Preview failed', e)
       toast.show({ title: 'Preview failed', description: 'An error occurred generating the preview.', variant: 'error' })
     } finally {
       setPreviewLoading(false)
->>>>>>> 51e43ffe
-    }
-  };
+    }
+  }
 
   React.useEffect(() => {
     let timeoutId: ReturnType<typeof setTimeout>;
-
+    
     (async () => {
       try {
-        const resp = await apiClient("/profile/current", { method: "GET" });
-        const data = await resp.json();
+        const resp = await apiClient('/profile/current', { method: 'GET' })
+        const data = await resp.json()
         if (data.success) {
-          setCvHealth({
-            filename: data.cv_filename,
-            uploadedAt: data.uploaded_at,
-          });
-          const pResp = await apiClient("/profile/structured", {
-            method: "GET",
-          });
-          const pData = await pResp.json();
+          setCvHealth({ filename: data.cv_filename, uploadedAt: data.uploaded_at })
+          const pResp = await apiClient('/profile/structured', { method: 'GET' })
+          const pData = await pResp.json()
           if (pData.success && pData.profile) {
-            setProfile(pData.profile);
+            setProfile(pData.profile)
           }
-          setUploadStep("profile");
-          track("dashboard_autoload_profile", { hasCv: true }, "dashboard");
-          const lastResp = await apiClient(
-            `/matches/last?location=${encodeURIComponent(location)}`
-          );
-          const lastData = await lastResp.json();
-          if (
-            lastData.success &&
-            Array.isArray(lastData.matches) &&
-            lastData.matches.length > 0
-          ) {
-            setResumeAvailable(true);
-            setLastMatches(lastData.matches);
-            track(
-              "resume_available",
-              { count: lastData.matches.length },
-              "app"
-            );
+          setUploadStep('profile')
+          track('dashboard_autoload_profile', { hasCv: true }, 'dashboard')
+          const lastResp = await apiClient(`/matches/last?location=${encodeURIComponent(location)}`)
+          const lastData = await lastResp.json()
+          if (lastData.success && Array.isArray(lastData.matches) && lastData.matches.length > 0) {
+            setResumeAvailable(true)
+            setLastMatches(lastData.matches)
+            track('resume_available', { count: lastData.matches.length }, 'app')
           } else {
-            toast.show({
-              title: "Profile loaded",
-              description: "Searching for matches…",
-              variant: "default",
-            });
-            timeoutId = setTimeout(() => findMatches(), 1200);
+            toast.show({ title: 'Profile loaded', description: 'Searching for matches…', variant: 'default' })
+            timeoutId = setTimeout(() => findMatches(), 1200)
           }
         }
       } catch (e) {
         // ignore
       }
-    })();
+    })()
 
     return () => {
-      if (timeoutId) clearTimeout(timeoutId);
-    };
-  }, []);
+      if (timeoutId) clearTimeout(timeoutId)
+    }
+  }, [])
 
   const resumeLastSession = () => {
-    if (!resumeAvailable || lastMatches.length === 0) return;
-    setMatchedJobs(lastMatches);
-    setUploadStep("results");
-    track("resume_last_session", { count: lastMatches.length }, "app");
-  };
+    if (!resumeAvailable || lastMatches.length === 0) return
+    setMatchedJobs(lastMatches)
+    setUploadStep('results')
+    track('resume_last_session', { count: lastMatches.length }, 'app')
+  }
 
   const handleChangeCvClick = () => {
-    track("cv_change_click", { fromIndicator: true }, "dashboard");
-    cvFileInputRef.current?.click();
-  };
+    track('cv_change_click', { fromIndicator: true }, 'dashboard')
+    cvFileInputRef.current?.click()
+  }
 
   const formatRecency = (iso?: string) => {
-<<<<<<< HEAD
-    if (!iso) return { label: "Unknown", tone: "default" as const };
-    const ts = Date.parse(iso);
-    if (isNaN(ts)) return { label: iso, tone: "default" as const };
-    const days = Math.floor((Date.now() - ts) / (1000 * 60 * 60 * 24));
-    if (days <= 0) return { label: "Updated today", tone: "fresh" as const };
-    if (days <= 7)
-      return { label: `Updated ${days}d ago`, tone: "fresh" as const };
-    if (days <= 30)
-      return { label: `Updated ${days}d ago`, tone: "warn" as const };
-    return { label: `Updated ${days}d ago`, tone: "stale" as const };
-  };
-=======
     if (!iso) return { label: 'Unknown', tone: 'default' as const }
     const ts = Date.parse(iso)
     if (isNaN(ts)) return { label: iso, tone: 'default' as const }
@@ -435,250 +264,153 @@
     if (isNaN(d.getTime())) return iso
     return d.toLocaleString()
   }
->>>>>>> 51e43ffe
 
   const confirmApply = async () => {
-    if (!pendingJob) return;
-    setShowTemplateDialog(false);
-    setApplying(true);
-    setError("");
-    setApplying(true);
-    setError("");
-    applyCancelledRef.current = false;
-    setGeneratedFiles(null);
-    setGeneratedATS(null);
+    if (!pendingJob) return
+    setShowTemplateDialog(false)
+    setApplying(true)
+    setError('')
+    setApplying(true)
+    setError('')
+    applyCancelledRef.current = false
+    setGeneratedFiles(null)
+    setGeneratedATS(null)
 
     try {
-      const start = await apiClient("/apply-job", {
-        method: "POST",
+      const start = await apiClient('/apply-job', {
+        method: 'POST',
         body: JSON.stringify({ job: pendingJob, template: applyTemplate }),
-      });
-      const startData = await start.json();
+      })
+      const startData = await start.json()
       if (!startData.success || !startData.job_id) {
-        setError(startData.error || "Failed to start application");
-        setApplying(false);
-        return;
+        setError(startData.error || 'Failed to start application')
+        setApplying(false)
+        return
       }
-      const jobId = startData.job_id;
-      setCurrentApplyJobId(jobId);
-
-      let attempts = 0;
-      const maxAttempts = 40;
-      setApplyMaxAttempts(maxAttempts);
-      const delay = (ms: number) => new Promise((res) => setTimeout(res, ms));
-
+      const jobId = startData.job_id
+      setCurrentApplyJobId(jobId)
+
+      let attempts = 0
+      const maxAttempts = 40
+      setApplyMaxAttempts(maxAttempts)
+      const delay = (ms: number) => new Promise(res => setTimeout(res, ms))
+      
       while (attempts < maxAttempts) {
-        if (applyCancelledRef.current) break;
-
-        const statusResp = await apiClient(`/apply-status?job_id=${jobId}`, {
-          method: "GET",
-        });
-        const statusData = await statusResp.json();
-
-        if (statusData.status === "done" && statusData.files) {
-          setGeneratedFiles({
+        if (applyCancelledRef.current) break
+
+        const statusResp = await apiClient(`/apply-status?job_id=${jobId}`, { method: 'GET' })
+        const statusData = await statusResp.json()
+        
+        if (statusData.status === 'done' && statusData.files) {
+            setGeneratedFiles({
             cv: statusData.files.cv,
             cover_letter: statusData.files.cover_letter,
-            interview_prep: statusData.files.interview_prep,
-          });
+            interview_prep: statusData.files.interview_prep
+          })
           if (statusData.ats) {
-            setGeneratedATS({
-              score: statusData.ats.score,
-              analysis: statusData.ats.analysis,
-            });
+            setGeneratedATS({ score: statusData.ats.score, analysis: statusData.ats.analysis })
           }
-          track(
-            "apply_complete",
-            {
-              jobId,
-              title: pendingJob.title,
-              company: pendingJob.company,
-              template: applyTemplate,
-            },
-            "app"
-          );
-          break;
+          track('apply_complete', { jobId, title: pendingJob.title, company: pendingJob.company, template: applyTemplate }, 'app')
+          break
         }
-        if (statusData.status === "error") {
-          setError(statusData.error || "Application failed");
-          break;
+        if (statusData.status === 'error') {
+          setError(statusData.error || 'Application failed')
+          break
         }
-        if (statusData.status === "not_found") {
-          attempts += 1;
-          await delay(1000);
-          continue;
+        if (statusData.status === 'not_found') {
+          attempts += 1
+          await delay(1000)
+          continue
         }
-        attempts += 1;
-        setApplyAttempts(attempts);
-        const backoff = Math.min(1000 * Math.pow(1.3, attempts), 5000);
-        await delay(backoff);
+        attempts += 1
+        setApplyAttempts(attempts)
+        const backoff = Math.min(1000 * Math.pow(1.3, attempts), 5000)
+        await delay(backoff)
       }
     } catch (error) {
-      console.error("Error applying to job:", error);
-      setError("Error submitting application. Please try again.");
+      console.error('Error applying to job:', error)
+      setError('Error submitting application. Please try again.')
     } finally {
-      setApplying(false);
-      setCurrentApplyJobId(null);
-    }
-  };
+      setApplying(false)
+      setCurrentApplyJobId(null)
+    }
+  }
 
   const handleCancelApply = async () => {
     try {
-      applyCancelledRef.current = true;
+      applyCancelledRef.current = true
       if (currentApplyJobId) {
-        await apiClient(`/apply-cancel?job_id=${currentApplyJobId}`, {
-          method: "POST",
-        });
+        await apiClient(`/apply-cancel?job_id=${currentApplyJobId}`, { method: 'POST' })
       }
-      toast.show({
-        title: "Cancelled",
-        description: "Application process cancelled",
-        variant: "error",
-      });
+      toast.show({ title: 'Cancelled', description: 'Application process cancelled', variant: 'error' })
     } catch (e) {
-      console.error("Cancel apply failed", e);
-    }
-  };
-
-  const filteredMatchedJobs = matchedJobs.filter(
-    (match) => match.match_score >= minMatchScore
-  );
+      console.error('Cancel apply failed', e)
+    }
+  }
+
+  const filteredMatchedJobs = matchedJobs.filter(match => match.match_score >= minMatchScore)
 
   return (
     <div className="space-y-6">
       {/* Header Section */}
       <div className="flex flex-col md:flex-row md:items-center justify-between gap-4">
         <div>
-          <h1 className="text-3xl font-bold tracking-tight bg-gradient-to-r from-blue-400 to-indigo-400 bg-clip-text text-transparent">
-            Dashboard
-          </h1>
-          <p className="text-muted-foreground">
-            Manage your job search and applications
-          </p>
+          <h1 className="text-3xl font-bold tracking-tight bg-gradient-to-r from-blue-700 to-indigo-700 bg-clip-text text-transparent">Dashboard</h1>
+          <p className="text-muted-foreground">Manage your job search and applications</p>
         </div>
-        {uploadStep === "results" && (
-          <Button
-            onClick={() => setUploadStep("upload")}
-            variant="outline"
-            className="border-white/10 hover:bg-white/5"
-          >
-            <Upload className="mr-2 h-4 w-4" /> Upload New CV
-          </Button>
+        {uploadStep === 'results' && (
+             <Button onClick={() => setUploadStep('upload')} variant="outline">
+                <Upload className="mr-2 h-4 w-4" /> Upload New CV
+             </Button>
         )}
       </div>
 
-      {/* Error/Loading Banners */}
-      {error && (
-        <div className="bg-red-500/10 border border-red-500/20 text-red-200 px-4 py-3 rounded-xl animate-fade-in shadow-lg shadow-red-500/5">
-          {error}
-        </div>
-      )}
-      {applying && (
-        <div className="bg-blue-500/10 border border-blue-500/20 text-blue-100 px-4 py-3 rounded-xl flex items-center justify-between animate-fade-in p-6 shadow-lg shadow-blue-500/10">
-          <div className="flex items-center gap-4">
-            <div className="p-3 bg-blue-500/20 rounded-full">
-              <Loader2 className="h-6 w-6 animate-spin text-blue-400" />
-            </div>
-            <div>
-              <h3 className="font-semibold text-blue-50">
-                Generating Application...
-              </h3>
-              <p className="text-sm text-blue-200">
-                Tailoring your CV and writing a cover letter (
-                {Math.min(
-                  100,
-                  Math.round((applyAttempts / applyMaxAttempts) * 100)
-                )}
-                %)
-              </p>
-            </div>
-          </div>
-          <Button
-            variant="outline"
-            size="sm"
-            onClick={handleCancelApply}
-            className="hover:bg-blue-500/20 border-blue-500/30 text-blue-100 hover:text-white"
-          >
-            Cancel
-          </Button>
-        </div>
-      )}
+        {/* Error/Loading Banners */}
+        {error && (
+            <div className="bg-red-50 border border-red-200 text-red-700 px-4 py-3 rounded-xl animate-fade-in">
+              {error}
+            </div>
+        )}
+        {applying && (
+            <div className="bg-blue-50 border border-blue-200 text-blue-800 px-4 py-3 rounded-xl flex items-center justify-between animate-fade-in p-6 shadow-lg shadow-blue-100/50">
+              <div className="flex items-center gap-4">
+                <div className="p-3 bg-blue-100 rounded-full">
+                    <Loader2 className="h-6 w-6 animate-spin text-blue-600" />
+                </div>
+                <div>
+                    <h3 className="font-semibold text-blue-900">Generating Application...</h3>
+                    <p className="text-sm text-blue-700">Tailoring your CV and writing a cover letter ({Math.min(100, Math.round((applyAttempts / applyMaxAttempts) * 100))}%)</p>
+                </div>
+              </div>
+              <Button variant="outline" size="sm" onClick={handleCancelApply} className="hover:bg-blue-100 border-blue-300">
+                  Cancel
+              </Button>
+            </div>
+        )}
 
       {/* CV Health Indicator */}
       {cvHealth && (
         <div className="mb-4">
-          <div className="flex items-center justify-between p-3 border rounded-xl bg-card border-white/10">
+          <div className="flex items-center justify-between p-3 border rounded-xl bg-white">
             <div className="flex items-center gap-3">
-              <div className="p-2 bg-blue-500/10 rounded-md">
-                <FileText className="h-5 w-5 text-blue-400" />
+              <div className="p-2 bg-blue-100 rounded-md"><FileText className="h-5 w-5 text-blue-600" /></div>
+              <div>
+                <div className="text-sm text-gray-900 font-medium">Active CV: {cvHealth.filename}</div>
+                <div className="flex items-center gap-2">
+                  <div className="text-xs text-gray-500">Last uploaded: {cvHealth.uploadedAt?.replace('T', ' ').replace('Z','')}</div>
+                  {(() => { const r = formatRecency(cvHealth.uploadedAt); return (
+                    <Badge className={
+                      r.tone === 'fresh' ? 'bg-green-100 text-green-700' :
+                      r.tone === 'warn' ? 'bg-yellow-100 text-yellow-800' :
+                      r.tone === 'stale' ? 'bg-red-100 text-red-700' : 'bg-gray-100 text-gray-700'
+                    }>
+                      {r.label}
+                    </Badge>
+                  )})()}
+                </div>
               </div>
-              <div>
-                <div className="text-sm text-foreground font-medium">
-                  Active CV: {cvHealth.filename}
-                </div>
-                <div className="flex items-center gap-2">
-                  <div className="text-xs text-muted-foreground">
-                    Last uploaded:{" "}
-                    {cvHealth.uploadedAt?.replace("T", " ").replace("Z", "")}
-                  </div>
-                  {(() => {
-                    const r = formatRecency(cvHealth.uploadedAt);
-                    return (
-                      <Badge
-                        className={
-                          r.tone === "fresh"
-                            ? "bg-green-500/10 text-green-400 hover:bg-green-500/20"
-                            : r.tone === "warn"
-                            ? "bg-yellow-500/10 text-yellow-400 hover:bg-yellow-500/20"
-                            : r.tone === "stale"
-                            ? "bg-red-500/10 text-red-400 hover:bg-red-500/20"
-                            : "bg-white/10 text-muted-foreground hover:bg-white/20"
-                        }
-                      >
-                        {r.label}
-                      </Badge>
-                    );
-                  })()}
-                </div>
-              </div>
             </div>
             <div className="flex items-center gap-2">
-<<<<<<< HEAD
-              <input
-                ref={cvFileInputRef}
-                type="file"
-                className="hidden"
-                accept=".pdf,.doc,.docx"
-                onChange={async (e) => {
-                  await handleCVUpload(e);
-                  try {
-                    const resp = await apiClient("/profile/current", {
-                      method: "GET",
-                    });
-                    const data = await resp.json();
-                    if (data.success) {
-                      setCvHealth({
-                        filename: data.cv_filename,
-                        uploadedAt: data.uploaded_at,
-                      });
-                      track(
-                        "cv_change_uploaded",
-                        { filename: data.cv_filename },
-                        "dashboard"
-                      );
-                    }
-                  } catch {}
-                }}
-              />
-              <Button
-                size="sm"
-                variant="outline"
-                onClick={handleChangeCvClick}
-                className="border-white/10 hover:bg-white/5"
-              >
-                Change CV
-              </Button>
-=======
               <input ref={cvFileInputRef} type="file" className="hidden" accept=".pdf,.doc,.docx" onChange={async (e) => {
                 await handleCVUpload(e)
                 try {
@@ -693,32 +425,14 @@
                 } catch {}
               }} />
               <Button size="sm" variant="outline" onClick={handleChangeCvClick}>Change CV</Button>
->>>>>>> 51e43ffe
             </div>
           </div>
           {resumeAvailable && matchedJobs.length === 0 && (
-            <div className="mt-2 p-3 border rounded-xl bg-card border-white/10 flex items-center justify-between">
-              <div className="text-sm text-muted-foreground">
-                Previous session found. You can resume your last matches.
-              </div>
+            <div className="mt-2 p-3 border rounded-xl bg-white flex items-center justify-between">
+              <div className="text-sm text-gray-700">Previous session found. You can resume your last matches.</div>
               <div className="flex gap-2">
-                <Button size="sm" onClick={resumeLastSession}>
-                  Resume Last Session
-                </Button>
-                <Button
-                  size="sm"
-                  variant="outline"
-                  className="border-white/10 hover:bg-white/5"
-                  onClick={() => {
-                    toast.show({
-                      title: "Searching new matches",
-                      variant: "default",
-                    });
-                    findMatches();
-                  }}
-                >
-                  Search New
-                </Button>
+                <Button size="sm" onClick={resumeLastSession}>Resume Last Session</Button>
+                <Button size="sm" variant="outline" onClick={() => { toast.show({ title: 'Searching new matches', variant: 'default' }); findMatches() }}>Search New</Button>
               </div>
             </div>
           )}
@@ -728,31 +442,28 @@
       {/* Main Content Area */}
       <div className="min-h-[500px]">
         {/* Step 1: Upload */}
-        {uploadStep === "upload" && (
-          <div className="text-center py-20 px-4 glass-panel rounded-2xl border-white/5 bg-card/30">
-            <div className="bg-gradient-to-br from-blue-500/20 to-purple-600/20 w-24 h-24 rounded-full flex items-center justify-center mx-auto mb-8 shadow-xl shadow-blue-500/10 animate-in zoom-in duration-500 border border-white/10">
-              <Sparkles className="h-12 w-12 text-blue-400" />
-            </div>
-            <h2 className="text-4xl font-bold text-foreground mb-4 tracking-tight">
+        {uploadStep === 'upload' && (
+          <div className="text-center py-20 px-4 glass-panel rounded-2xl">
+            <div className="bg-gradient-to-br from-blue-500 to-purple-600 w-24 h-24 rounded-full flex items-center justify-center mx-auto mb-8 shadow-xl shadow-blue-500/20 animate-in zoom-in duration-500">
+              <Sparkles className="h-12 w-12 text-white" />
+            </div>
+            <h2 className="text-4xl font-bold text-gray-900 mb-4 tracking-tight">
               Find Your Perfect Job Match
             </h2>
-            <p className="text-xl text-muted-foreground mb-10 max-w-2xl mx-auto leading-relaxed">
-              Upload your CV and let our AI analyze your skills, experience, and
-              career goals to find the best job opportunities tailored for you.
+            <p className="text-xl text-gray-600 mb-10 max-w-2xl mx-auto leading-relaxed">
+              Upload your CV and let our AI analyze your skills, experience, and career goals to find the best job opportunities tailored for you.
             </p>
 
             <div className="max-w-xl mx-auto transform transition-all hover:scale-[1.02]">
-              <label className="flex flex-col items-center justify-center w-full h-72 border-2 border-dashed rounded-2xl cursor-pointer bg-card/30 hover:bg-card/50 transition-all border-white/10 hover:border-blue-500/50 group">
+              <label className="flex flex-col items-center justify-center w-full h-72 border-2 border-dashed rounded-2xl cursor-pointer bg-white/50 hover:bg-blue-50/50 transition-all border-blue-200 hover:border-blue-400 group">
                 <div className="flex flex-col items-center justify-center pt-5 pb-6">
-                  <div className="p-4 bg-blue-500/10 rounded-full mb-4 group-hover:bg-blue-500/20 transition-colors">
-                    <Upload className="w-10 h-10 text-blue-400" />
+                  <div className="p-4 bg-blue-50 rounded-full mb-4 group-hover:bg-blue-100 transition-colors">
+                     <Upload className="w-10 h-10 text-blue-600" />
                   </div>
-                  <p className="mb-2 text-xl font-semibold text-foreground">
+                  <p className="mb-2 text-xl font-semibold text-gray-700">
                     Click to upload your CV
                   </p>
-                  <p className="text-sm text-muted-foreground">
-                    PDF, DOC, or DOCX (Max 10MB)
-                  </p>
+                  <p className="text-sm text-gray-500">PDF, DOC, or DOCX (Max 10MB)</p>
                 </div>
                 <input
                   type="file"
@@ -766,39 +477,31 @@
         )}
 
         {/* Step 2: Analyzing */}
-        {uploadStep === "analyzing" && (
+        {uploadStep === 'analyzing' && (
           <div className="text-center py-32 animate-fade-in">
-            <div className="relative w-24 h-24 mx-auto mb-8">
-              <div className="absolute inset-0 border-4 border-blue-500/20 rounded-full"></div>
-              <div className="absolute inset-0 border-4 border-blue-500 rounded-full border-t-transparent animate-spin"></div>
-              <Loader2 className="h-10 w-10 text-blue-500 absolute inset-0 m-auto animate-pulse" />
-            </div>
-            <h3 className="text-2xl font-bold text-foreground mb-2">
-              Analyzing Your CV...
-            </h3>
-            <p className="text-muted-foreground">
-              Our AI is extracting your skills, experience, and strengths
-            </p>
+             <div className="relative w-24 h-24 mx-auto mb-8">
+                <div className="absolute inset-0 border-4 border-blue-100 rounded-full"></div>
+                <div className="absolute inset-0 border-4 border-blue-600 rounded-full border-t-transparent animate-spin"></div>
+                <Loader2 className="h-10 w-10 text-blue-600 absolute inset-0 m-auto animate-pulse" />
+             </div>
+            <h3 className="text-2xl font-bold text-gray-900 mb-2">Analyzing Your CV...</h3>
+            <p className="text-gray-600">Our AI is extracting your skills, experience, and strengths</p>
           </div>
         )}
 
         {/* Step 3: Profile Review */}
-        {uploadStep === "profile" && profile && (
-          <Card className="animate-fade-in overflow-hidden border-white/10 shadow-xl bg-card/40 backdrop-blur-sm">
-            <CardHeader className="bg-white/5 border-b border-white/10 p-8">
+        {uploadStep === 'profile' && profile && (
+          <Card className="animate-fade-in overflow-hidden border-2 border-blue-100 shadow-xl">
+            <CardHeader className="bg-gradient-to-r from-blue-50 to-indigo-50 border-b border-blue-100 p-8">
               <div className="flex items-center justify-between">
                 <div className="flex items-center gap-4">
-                  <div className="p-3 bg-green-500/10 rounded-xl shadow-sm border border-green-500/20">
-                    <CheckCircle className="h-8 w-8 text-green-500" />
-                  </div>
-                  <div>
-                    <CardTitle className="text-2xl text-foreground">
-                      Profile Analyzed
-                    </CardTitle>
-                    <CardDescription className="text-muted-foreground">
-                      We found the following details from your CV
-                    </CardDescription>
-                  </div>
+                     <div className="p-3 bg-white rounded-xl shadow-sm">
+                        <CheckCircle className="h-8 w-8 text-green-500" />
+                     </div>
+                     <div>
+                        <CardTitle className="text-2xl">Profile Analyzed</CardTitle>
+                        <CardDescription>We found the following details from your CV</CardDescription>
+                     </div>
                 </div>
                 {cvHealth && (
                   <div className="text-right">
@@ -813,56 +516,43 @@
             <CardContent className="space-y-8 p-8">
               <div className="grid md:grid-cols-2 gap-8">
                 <div className="space-y-3">
-                  <h4 className="font-semibold text-foreground flex items-center text-lg">
-                    <Award className="h-5 w-5 mr-2 text-blue-400" />
+                  <h4 className="font-semibold text-gray-900 flex items-center text-lg">
+                    <Award className="h-5 w-5 mr-2 text-blue-500" />
                     Skills & Expertise
                   </h4>
                   <div className="flex flex-wrap gap-2">
                     {profile.skills.map((skill, idx) => (
-                      <Badge
-                        key={idx}
-                        variant="secondary"
-                        className="px-3 py-1 bg-blue-500/10 text-blue-400 hover:bg-blue-500/20 border border-blue-500/10"
-                      >
-                        {skill}
-                      </Badge>
+                      <Badge key={idx} variant="secondary" className="px-3 py-1 bg-blue-50 text-blue-700 hover:bg-blue-100">{skill}</Badge>
                     ))}
                   </div>
                 </div>
 
                 <div className="space-y-3">
-                  <h4 className="font-semibold text-foreground flex items-center text-lg">
-                    <Briefcase className="h-5 w-5 mr-2 text-purple-400" />
+                  <h4 className="font-semibold text-gray-900 flex items-center text-lg">
+                    <Briefcase className="h-5 w-5 mr-2 text-purple-500" />
                     Experience Level
                   </h4>
-                  <p className="text-foreground bg-purple-500/10 p-3 rounded-lg border border-purple-500/20 inline-block">
-                    {profile.experience_level || "Not specified"}
-                  </p>
+                  <p className="text-gray-700 bg-purple-50 p-3 rounded-lg border border-purple-100 inline-block">{profile.experience_level || 'Not specified'}</p>
                 </div>
 
                 <div className="space-y-3">
-                  <h4 className="font-semibold text-foreground flex items-center text-lg">
-                    <FileText className="h-5 w-5 mr-2 text-green-400" />
+                  <h4 className="font-semibold text-gray-900 flex items-center text-lg">
+                    <FileText className="h-5 w-5 mr-2 text-green-500" />
                     Education
                   </h4>
-                  <p className="text-foreground bg-green-500/10 p-3 rounded-lg border border-green-500/20">
-                    {profile.education || "Not specified"}
-                  </p>
+                   <p className="text-gray-700 bg-green-50 p-3 rounded-lg border border-green-100">{profile.education || 'Not specified'}</p>
                 </div>
 
                 <div className="space-y-3">
-                  <h4 className="font-semibold text-foreground flex items-center text-lg">
-                    <TrendingUp className="h-5 w-5 mr-2 text-orange-400" />
+                  <h4 className="font-semibold text-gray-900 flex items-center text-lg">
+                    <TrendingUp className="h-5 w-5 mr-2 text-orange-500" />
                     Key Strengths
                   </h4>
                   <ul className="space-y-2">
                     {profile.strengths.map((strength, idx) => (
-                      <li
-                        key={idx}
-                        className="text-muted-foreground text-sm flex items-start gap-2"
-                      >
-                        <div className="h-1.5 w-1.5 rounded-full bg-orange-400 mt-2 flex-shrink-0" />
-                        {strength}
+                      <li key={idx} className="text-gray-700 text-sm flex items-start gap-2">
+                         <div className="h-1.5 w-1.5 rounded-full bg-orange-400 mt-2 flex-shrink-0" />
+                         {strength}
                       </li>
                     ))}
                   </ul>
@@ -870,23 +560,17 @@
               </div>
 
               {profile.career_goals && (
-                <div className="pt-6 border-t border-white/10">
-                  <h4 className="font-semibold text-foreground mb-3 flex items-center text-lg">
-                    <Target className="h-5 w-5 mr-2 text-red-400" />
+                <div className="pt-6 border-t border-gray-100">
+                  <h4 className="font-semibold text-gray-900 mb-3 flex items-center text-lg">
+                    <Target className="h-5 w-5 mr-2 text-red-500" />
                     Career Goals
                   </h4>
-                  <p className="text-muted-foreground bg-white/5 p-4 rounded-xl border border-white/5">
-                    {profile.career_goals}
-                  </p>
+                  <p className="text-gray-700 bg-gray-50 p-4 rounded-xl">{profile.career_goals}</p>
                 </div>
               )}
             </CardContent>
-            <CardFooter className="bg-white/5 p-6 border-t border-white/10">
-              <Button
-                onClick={findMatches}
-                className="w-full h-12 text-lg shadow-lg shadow-blue-500/20 hover:shadow-blue-500/30 bg-blue-600 hover:bg-blue-500 text-white"
-                size="lg"
-              >
+            <CardFooter className="bg-gray-50/50 p-6 border-t">
+              <Button onClick={findMatches} className="w-full h-12 text-lg shadow-lg shadow-blue-900/10 hover:shadow-blue-900/20" size="lg">
                 Find Matching Jobs
               </Button>
             </CardFooter>
@@ -894,31 +578,21 @@
         )}
 
         {/* Step 4: Matching */}
-        {uploadStep === "matching" && (
+        {uploadStep === 'matching' && (
           <div className="text-center py-32 animate-fade-in">
-            <div className="relative w-24 h-24 mx-auto mb-8">
-              <div className="absolute inset-0 border-4 border-purple-500/20 rounded-full"></div>
-              <div className="absolute inset-0 border-4 border-purple-500 rounded-full border-t-transparent animate-spin"></div>
-              <Sparkles className="h-10 w-10 text-purple-400 absolute inset-0 m-auto animate-pulse" />
-            </div>
-            <h3 className="text-2xl font-bold text-foreground mb-2">
-              Finding Your Perfect Matches...
-            </h3>
-            <p className="text-muted-foreground">
-              Analyzing thousands of jobs to find the best fit for you
-            </p>
+             <div className="relative w-24 h-24 mx-auto mb-8">
+                <div className="absolute inset-0 border-4 border-purple-100 rounded-full"></div>
+                <div className="absolute inset-0 border-4 border-purple-600 rounded-full border-t-transparent animate-spin"></div>
+                <Sparkles className="h-10 w-10 text-purple-600 absolute inset-0 m-auto animate-pulse" />
+             </div>
+            <h3 className="text-2xl font-bold text-gray-900 mb-2">Finding Your Perfect Matches...</h3>
+            <p className="text-gray-600">Analyzing thousands of jobs to find the best fit for you</p>
           </div>
         )}
 
         {/* Step 5: Results */}
-        {uploadStep === "results" && (
-          <Suspense
-            fallback={
-              <div className="p-12 text-center text-muted-foreground">
-                Loading results component...
-              </div>
-            }
-          >
+        {uploadStep === 'results' && (
+          <Suspense fallback={<div className="p-12 text-center text-muted-foreground">Loading results component...</div>}>
             <MatchedResults
               filteredMatchedJobs={filteredMatchedJobs}
               minMatchScore={minMatchScore}
@@ -938,227 +612,80 @@
         )}
       </div>
 
-      {/* Generated Files Dialog */}
-      <Dialog
-        open={!!generatedFiles}
-        onOpenChange={() => {
-          setGeneratedFiles(null);
-          setGeneratedATS(null);
-        }}
-      >
-        <DialogContent className="sm:max-w-md">
-          <DialogHeader>
-            <div className="flex items-center justify-center mb-4">
-              <div className="bg-green-500/10 w-16 h-16 rounded-full flex items-center justify-center animate-in zoom-in">
-                <CheckCircle className="h-8 w-8 text-green-500" />
+       {/* Generated Files Dialog */}
+       <Dialog open={!!generatedFiles} onOpenChange={() => { setGeneratedFiles(null); setGeneratedATS(null) }}>
+          <DialogContent className="sm:max-w-md">
+            <DialogHeader>
+              <div className="flex items-center justify-center mb-4">
+                <div className="bg-green-100 w-16 h-16 rounded-full flex items-center justify-center animate-in zoom-in">
+                  <CheckCircle className="h-8 w-8 text-green-600" />
+                </div>
               </div>
-            </div>
-            <DialogTitle className="text-center text-2xl">
-              Application Generated!
-            </DialogTitle>
-            <DialogDescription className="text-center">
-              Your tailored documents are ready for download.
-            </DialogDescription>
-          </DialogHeader>
-
-          <div className="space-y-3 mt-4">
-            {generatedATS && (
-              <div className="bg-yellow-500/10 border border-yellow-500/20 rounded-lg p-3">
-                <div className="font-medium text-yellow-500">
-                  ATS Score: {generatedATS.score ?? "N/A"}%
-                </div>
-                {generatedATS.analysis && (
-                  <p className="text-yellow-400 text-sm mt-1">
-                    {generatedATS.analysis}
-                  </p>
-                )}
-              </div>
-            )}
-            {generatedFiles && (
-              <>
-                <a
-                  href={`${API_ORIGIN}${generatedFiles.cv}`}
-                  download
-                  className="flex items-center justify-between p-4 bg-blue-500/10 rounded-lg hover:bg-blue-500/20 transition-colors group border border-blue-500/10"
-                >
-                  <div className="flex items-center">
-                    <FileText className="h-5 w-5 text-blue-400 mr-3 group-hover:scale-110 transition-transform" />
-                    <span className="font-medium text-blue-100">
-                      Tailored CV
-                    </span>
-                  </div>
-                  <Upload className="h-4 w-4 text-blue-400 rotate-180" />
-                </a>
-
-                <a
-                  href={`${API_ORIGIN}${generatedFiles.cover_letter}`}
-                  download
-                  className="flex items-center justify-between p-4 bg-purple-500/10 rounded-lg hover:bg-purple-500/20 transition-colors group border border-purple-500/10"
-                >
-                  <div className="flex items-center">
-                    <FileText className="h-5 w-5 text-purple-400 mr-3 group-hover:scale-110 transition-transform" />
-                    <span className="font-medium text-purple-100">
-                      Cover Letter
-                    </span>
-                  </div>
-                  <Upload className="h-4 w-4 text-purple-400 rotate-180" />
-                </a>
-
-                {generatedFiles.interview_prep && (
+              <DialogTitle className="text-center text-2xl">Application Generated!</DialogTitle>
+              <DialogDescription className="text-center">
+                Your tailored documents are ready for download.
+              </DialogDescription>
+            </DialogHeader>
+
+            <div className="space-y-3 mt-4">
+              {generatedATS && (
+                <div className="bg-yellow-50 border border-yellow-200 rounded-lg p-3">
+                  <div className="font-medium text-yellow-900">ATS Score: {generatedATS.score ?? 'N/A'}%</div>
+                  {generatedATS.analysis && (
+                    <p className="text-yellow-800 text-sm mt-1">{generatedATS.analysis}</p>
+                  )}
+                </div>
+              )}
+              {generatedFiles && (
+                <>
                   <a
-                    href={`${API_ORIGIN}${generatedFiles.interview_prep}`}
+                    href={`${API_ORIGIN}${generatedFiles.cv}`}
                     download
-                    className="flex items-center justify-between p-4 bg-green-500/10 rounded-lg hover:bg-green-500/20 transition-colors group border border-green-500/10"
+                    className="flex items-center justify-between p-4 bg-blue-50 rounded-lg hover:bg-blue-100 transition-colors group"
                   >
                     <div className="flex items-center">
-                      <Sparkles className="h-5 w-5 text-green-400 mr-3 group-hover:scale-110 transition-transform" />
-                      <span className="font-medium text-green-100">
-                        Interview Prep
-                      </span>
+                      <FileText className="h-5 w-5 text-blue-600 mr-3 group-hover:scale-110 transition-transform" />
+                      <span className="font-medium text-blue-900">Tailored CV</span>
                     </div>
-                    <Upload className="h-4 w-4 text-green-400 rotate-180" />
+                    <Upload className="h-4 w-4 text-blue-500 rotate-180" />
                   </a>
-                )}
-              </>
-            )}
-          </div>
-
-          <Button
-            onClick={() => {
-              setGeneratedFiles(null);
-              setGeneratedATS(null);
-            }}
-            className="w-full mt-4"
-            variant="outline"
-          >
-            Close
-          </Button>
-        </DialogContent>
-      </Dialog>
-
-      {/* Apply Template Dialog */}
-      <Dialog open={showTemplateDialog} onOpenChange={setShowTemplateDialog}>
-        <DialogContent className="sm:max-w-md">
-          <DialogHeader>
-            <DialogTitle>Choose a Template</DialogTitle>
-            <DialogDescription>
-              Select how your CV will be formatted
-            </DialogDescription>
-          </DialogHeader>
-          <div className="space-y-3">
-            <label className="flex items-center gap-3 p-3 border rounded-lg">
-              <input
-                type="radio"
-                name="tpl"
-                checked={applyTemplate === "MODERN"}
-                onChange={() => setApplyTemplate("MODERN")}
-              />
-              <div>
-                <div className="font-medium">Modern</div>
-                <div className="text-sm text-muted-foreground">
-                  Two-column layout with highlighted skills
-                </div>
-              </div>
-            </label>
-            <label className="flex items-center gap-3 p-3 border rounded-lg">
-              <input
-                type="radio"
-                name="tpl"
-                checked={applyTemplate === "PROFESSIONAL"}
-                onChange={() => setApplyTemplate("PROFESSIONAL")}
-              />
-              <div>
-                <div className="font-medium">Professional</div>
-                <div className="text-sm text-muted-foreground">
-                  Classic single-column, formal styling
-                </div>
-              </div>
-            </label>
-            <label className="flex items-center gap-3 p-3 border rounded-lg">
-              <input
-                type="radio"
-                name="tpl"
-                checked={applyTemplate === "ACADEMIC"}
-                onChange={() => setApplyTemplate("ACADEMIC")}
-              />
-              <div>
-                <div className="font-medium">Academic</div>
-                <div className="text-sm text-muted-foreground">
-                  Academic-focused emphasis and typography
-                </div>
-              </div>
-            </label>
-          </div>
-          <div className="flex gap-2 mt-4">
-            <Button className="flex-1" onClick={previewApply}>
-              Preview
-            </Button>
-            <Button className="flex-1" onClick={confirmApply}>
-              Continue
-            </Button>
+
+                  <a
+                    href={`${API_ORIGIN}${generatedFiles.cover_letter}`}
+                    download
+                    className="flex items-center justify-between p-4 bg-purple-50 rounded-lg hover:bg-purple-100 transition-colors group"
+                  >
+                     <div className="flex items-center">
+                      <FileText className="h-5 w-5 text-purple-600 mr-3 group-hover:scale-110 transition-transform" />
+                      <span className="font-medium text-purple-900">Cover Letter</span>
+                    </div>
+                    <Upload className="h-4 w-4 text-purple-500 rotate-180" />
+                  </a>
+
+                  {generatedFiles.interview_prep && (
+                    <a
+                      href={`${API_ORIGIN}${generatedFiles.interview_prep}`}
+                      download
+                      className="flex items-center justify-between p-4 bg-green-50 rounded-lg hover:bg-green-100 transition-colors group"
+                    >
+                      <div className="flex items-center">
+                        <Sparkles className="h-5 w-5 text-green-600 mr-3 group-hover:scale-110 transition-transform" />
+                        <span className="font-medium text-green-900">Interview Prep</span>
+                      </div>
+                      <Upload className="h-4 w-4 text-green-500 rotate-180" />
+                    </a>
+                  )}
+                </>
+              )}
+            </div>
+
             <Button
+              onClick={() => setGeneratedFiles(null)}
+              className="w-full mt-4"
               variant="outline"
-              className="flex-1"
-              onClick={() => setShowTemplateDialog(false)}
-            >
-              Cancel
-            </Button>
-          </div>
-        </DialogContent>
-      </Dialog>
-
-      <Dialog open={previewOpen} onOpenChange={setPreviewOpen}>
-        <DialogContent className="sm:max-w-3xl">
-          <DialogHeader>
-            <DialogTitle>Preview</DialogTitle>
-            <DialogDescription>
-              Review your documents before generation
-            </DialogDescription>
-          </DialogHeader>
-          <div className="grid md:grid-cols-2 gap-4">
-            <div className="border rounded p-2 overflow-auto max-h-[60vh]">
-              {previewContent && (
-                <div
-                  dangerouslySetInnerHTML={{
-                    __html: DOMPurify.sanitize(previewContent.cv_html),
-                  }}
-                />
-              )}
-            </div>
-            <div className="border rounded p-2 overflow-auto max-h-[60vh]">
-              {previewContent && (
-                <div
-                  dangerouslySetInnerHTML={{
-                    __html: DOMPurify.sanitize(
-                      previewContent.cover_letter_html
-                    ),
-                  }}
-                />
-              )}
-            </div>
-          </div>
-          <div className="flex gap-2 mt-4">
-            <Button
-              className="flex-1"
-              onClick={() => {
-                setPreviewOpen(false);
-                confirmApply();
-              }}
-            >
-              Looks Good
-            </Button>
-            <Button
-              variant="outline"
-              className="flex-1"
-              onClick={() => setPreviewOpen(false)}
             >
               Close
             </Button>
-<<<<<<< HEAD
-          </div>
-        </DialogContent>
-      </Dialog>
-=======
           </DialogContent>
         </Dialog>
 
@@ -1237,7 +764,6 @@
             </div>
           </DialogContent>
         </Dialog>
->>>>>>> 51e43ffe
     </div>
-  );
+  )
 }